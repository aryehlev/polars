--- conflicted
+++ resolved
@@ -1543,7 +1543,6 @@
         Ok(out.into())
     }
 
-<<<<<<< HEAD
     /// Apply the transformations from this LazyFrame to a new data source.
     /// This allows you to serialize just the transformation plan and apply it to different data.
     fn apply_to_source(&self, other: &PyLazyFrame) -> PyResult<Self> {
@@ -1564,7 +1563,8 @@
             .logical_plan
             .apply_to_source(polars_plan::dsl::DslBuilder::from_existing_df(df_clone).build());
         Ok(LazyFrame::from(plan).into())
-=======
+    }
+
     fn hint_sorted(
         &self,
         columns: Vec<String>,
@@ -1618,7 +1618,6 @@
             .hint(HintIR::Sorted(sorted.into()))
             .map_err(PyPolarsErr::from)?;
         Ok(out.into())
->>>>>>> 57636658
     }
 }
 
